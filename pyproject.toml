--- conflicted
+++ resolved
@@ -1,10 +1,7 @@
 [tool.poetry]
 name = "IS-Matrix-Forge"
-<<<<<<< HEAD
 version = "1.0.0-dev.16"
-=======
-version = "1.0.0-dev.12"
->>>>>>> 8149a3ed
+
 description = ""
 authors = ["Taylor B. <t.blackstone@inspyre.tech>"]
 readme = "README.md"
